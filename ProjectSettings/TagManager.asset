--- conflicted
+++ resolved
@@ -6,11 +6,8 @@
   tags:
   - FollowCamera
   - Ground
-<<<<<<< HEAD
+  - Enemy
   - FulfunsField
-=======
-  - Enemy
->>>>>>> ba30aa67
   layers:
   - Default
   - TransparentFX

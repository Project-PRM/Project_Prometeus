%YAML 1.1
%TAG !u! tag:unity3d.com,2011:
--- !u!1045 &1
EditorBuildSettings:
  m_ObjectHideFlags: 0
  serializedVersion: 2
  m_Scenes:
  - enabled: 1
    path: Assets/00-2. KyeongHo/01.Scenes/KyoungHo_LoginTest.unity
    guid: c1d33bb78d046294d9f9816dccd20463
  - enabled: 1
    path: Assets/00-2. KyeongHo/01.Scenes/KyoungHo_LobbyTest.unity
    guid: 5453cd3b4c9dfb84a81cf0dea80f205b
  - enabled: 1
    path: Assets/00-5. YeoJin/01.Scenes/Main_copied.unity
    guid: 46051e9e55a53dd4aa9a53ecea27466a
  - enabled: 1
<<<<<<< HEAD
    path: Assets/00-1. Sumin/01.Scenes/Sumin_MainLobbyScene.unity
    guid: a9d78a44b59465d4394182ab09b62f4f
  - enabled: 1
    path: Assets/00-1. Sumin/01.Scenes/Sumin_Main_copied.unity
    guid: 6d7f97fa589a3a048911c5a59886797a
=======
    path: Assets/00-5. YeoJin/01.Scenes/VictoryScene.unity
    guid: 6bf54f72ae52bc744af1caa5a14e0d3f
>>>>>>> 8d89d360
  m_configObjects:
    com.unity.dt.app-ui: {fileID: 11400000, guid: 99f9c9493070a9d4c979a8fec7c5a8d3, type: 2}
    com.unity.input.settings.actions: {fileID: -944628639613478452, guid: 052faaac586de48259a63d0c4782560b, type: 3}
  m_UseUCBPForAssetBundles: 0<|MERGE_RESOLUTION|>--- conflicted
+++ resolved
@@ -15,16 +15,8 @@
     path: Assets/00-5. YeoJin/01.Scenes/Main_copied.unity
     guid: 46051e9e55a53dd4aa9a53ecea27466a
   - enabled: 1
-<<<<<<< HEAD
-    path: Assets/00-1. Sumin/01.Scenes/Sumin_MainLobbyScene.unity
-    guid: a9d78a44b59465d4394182ab09b62f4f
-  - enabled: 1
-    path: Assets/00-1. Sumin/01.Scenes/Sumin_Main_copied.unity
-    guid: 6d7f97fa589a3a048911c5a59886797a
-=======
     path: Assets/00-5. YeoJin/01.Scenes/VictoryScene.unity
     guid: 6bf54f72ae52bc744af1caa5a14e0d3f
->>>>>>> 8d89d360
   m_configObjects:
     com.unity.dt.app-ui: {fileID: 11400000, guid: 99f9c9493070a9d4c979a8fec7c5a8d3, type: 2}
     com.unity.input.settings.actions: {fileID: -944628639613478452, guid: 052faaac586de48259a63d0c4782560b, type: 3}

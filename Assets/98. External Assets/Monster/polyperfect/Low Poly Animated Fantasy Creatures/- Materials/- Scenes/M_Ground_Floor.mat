%YAML 1.1
%TAG !u! tag:unity3d.com,2011:
--- !u!114 &-819771089640948105
MonoBehaviour:
  m_ObjectHideFlags: 11
  m_CorrespondingSourceObject: {fileID: 0}
  m_PrefabInstance: {fileID: 0}
  m_PrefabAsset: {fileID: 0}
  m_GameObject: {fileID: 0}
  m_Enabled: 1
  m_EditorHideFlags: 0
  m_Script: {fileID: 11500000, guid: d0353a89b1f911e48b9e16bdc9f2e058, type: 3}
  m_Name: 
  m_EditorClassIdentifier: 
  version: 9
--- !u!21 &2100000
Material:
  serializedVersion: 8
  m_ObjectHideFlags: 0
  m_CorrespondingSourceObject: {fileID: 0}
  m_PrefabInstance: {fileID: 0}
  m_PrefabAsset: {fileID: 0}
  m_Name: M_Ground_Floor
  m_Shader: {fileID: 4800000, guid: 933532a4fcc9baf4fa0491de14d08ed7, type: 3}
  m_Parent: {fileID: 0}
  m_ModifiedSerializedProperties: 0
  m_ValidKeywords:
  - _SPECULAR_SETUP
  m_InvalidKeywords: []
  m_LightmapFlags: 4
  m_EnableInstancingVariants: 0
  m_DoubleSidedGI: 0
  m_CustomRenderQueue: -1
  stringTagMap:
    RenderType: Opaque
  disabledShaderPasses:
  - MOTIONVECTORS
  m_LockedProperties: 
  m_SavedProperties:
    serializedVersion: 3
    m_TexEnvs:
    - _BaseMap:
        m_Texture: {fileID: 0}
        m_Scale: {x: 1, y: 1}
        m_Offset: {x: 0, y: 0}
    - _BumpMap:
        m_Texture: {fileID: 0}
        m_Scale: {x: 1, y: 1}
        m_Offset: {x: 0, y: 0}
    - _DetailAlbedoMap:
        m_Texture: {fileID: 0}
        m_Scale: {x: 1, y: 1}
        m_Offset: {x: 0, y: 0}
    - _DetailMask:
        m_Texture: {fileID: 0}
        m_Scale: {x: 1, y: 1}
        m_Offset: {x: 0, y: 0}
    - _DetailNormalMap:
        m_Texture: {fileID: 0}
        m_Scale: {x: 1, y: 1}
        m_Offset: {x: 0, y: 0}
    - _EmissionMap:
        m_Texture: {fileID: 0}
        m_Scale: {x: 1, y: 1}
        m_Offset: {x: 0, y: 0}
    - _MainTex:
        m_Texture: {fileID: 0}
        m_Scale: {x: 1, y: 1}
        m_Offset: {x: 0, y: 0}
    - _MetallicGlossMap:
        m_Texture: {fileID: 0}
        m_Scale: {x: 1, y: 1}
        m_Offset: {x: 0, y: 0}
    - _OcclusionMap:
        m_Texture: {fileID: 0}
        m_Scale: {x: 1, y: 1}
        m_Offset: {x: 0, y: 0}
    - _ParallaxMap:
        m_Texture: {fileID: 0}
        m_Scale: {x: 1, y: 1}
        m_Offset: {x: 0, y: 0}
    - _SpecGlossMap:
        m_Texture: {fileID: 0}
        m_Scale: {x: 1, y: 1}
        m_Offset: {x: 0, y: 0}
    - unity_Lightmaps:
        m_Texture: {fileID: 0}
        m_Scale: {x: 1, y: 1}
        m_Offset: {x: 0, y: 0}
    - unity_LightmapsInd:
        m_Texture: {fileID: 0}
        m_Scale: {x: 1, y: 1}
        m_Offset: {x: 0, y: 0}
    - unity_ShadowMasks:
        m_Texture: {fileID: 0}
        m_Scale: {x: 1, y: 1}
        m_Offset: {x: 0, y: 0}
    m_Ints: []
    m_Floats:
    - _AddPrecomputedVelocity: 0
    - _AlphaClip: 0
    - _AlphaToMask: 0
    - _Blend: 0
    - _BlendModePreserveSpecular: 1
    - _BumpScale: 1
    - _ClearCoatMask: 0
    - _ClearCoatSmoothness: 0
    - _Cull: 2
    - _Cutoff: 0.5
    - _DetailAlbedoMapScale: 1
    - _DetailNormalMapScale: 1
    - _DstBlend: 0
    - _DstBlendAlpha: 0
    - _EnvironmentReflections: 1
    - _GlossMapScale: 1
    - _Glossiness: 0.044
    - _GlossyReflections: 1
    - _Metallic: 0
    - _Mode: 0
    - _OcclusionStrength: 1
    - _Parallax: 0.02
    - _QueueOffset: 0
    - _ReceiveShadows: 1
    - _Smoothness: 0.044
    - _SmoothnessTextureChannel: 0
    - _SpecularHighlights: 1
    - _SrcBlend: 1
    - _SrcBlendAlpha: 1
    - _Surface: 0
    - _UVSec: 0
    - _WorkflowMode: 0
    - _ZWrite: 1
    m_Colors:
    - _BaseColor: {r: 0.08490568, g: 0.048834085, b: 0.03337487, a: 1}
    - _Color: {r: 1, g: 1, b: 1, a: 1}
    - _EmissionColor: {r: 0, g: 0, b: 0, a: 1}
    - _SpecColor: {r: 0.053063452, g: 0.047763124, b: 0.066037714, a: 1}
  m_BuildTextureStacks: []
<<<<<<< HEAD
  m_AllowLocking: 1
--- !u!114 &4083456317439738561
MonoBehaviour:
  m_ObjectHideFlags: 11
  m_CorrespondingSourceObject: {fileID: 0}
  m_PrefabInstance: {fileID: 0}
  m_PrefabAsset: {fileID: 0}
  m_GameObject: {fileID: 0}
  m_Enabled: 1
  m_EditorHideFlags: 0
  m_Script: {fileID: 11500000, guid: d0353a89b1f911e48b9e16bdc9f2e058, type: 3}
  m_Name: 
  m_EditorClassIdentifier: 
  version: 9
=======
  m_AllowLocking: 1
>>>>>>> c2f76827
<|MERGE_RESOLUTION|>--- conflicted
+++ resolved
@@ -136,21 +136,4 @@
     - _EmissionColor: {r: 0, g: 0, b: 0, a: 1}
     - _SpecColor: {r: 0.053063452, g: 0.047763124, b: 0.066037714, a: 1}
   m_BuildTextureStacks: []
-<<<<<<< HEAD
-  m_AllowLocking: 1
---- !u!114 &4083456317439738561
-MonoBehaviour:
-  m_ObjectHideFlags: 11
-  m_CorrespondingSourceObject: {fileID: 0}
-  m_PrefabInstance: {fileID: 0}
-  m_PrefabAsset: {fileID: 0}
-  m_GameObject: {fileID: 0}
-  m_Enabled: 1
-  m_EditorHideFlags: 0
-  m_Script: {fileID: 11500000, guid: d0353a89b1f911e48b9e16bdc9f2e058, type: 3}
-  m_Name: 
-  m_EditorClassIdentifier: 
-  version: 9
-=======
-  m_AllowLocking: 1
->>>>>>> c2f76827
+  m_AllowLocking: 1
--- conflicted
+++ resolved
@@ -119,20 +119,12 @@
     - _ZWrite: 1
     m_Colors:
     - _BaseColor: {r: 0.45283014, g: 0.30351207, b: 0.037023824, a: 1}
-<<<<<<< HEAD
-    - _Color: {r: 0.45283008, g: 0.303512, b: 0.037023824, a: 1}
-=======
     - _Color: {r: 1, g: 1, b: 1, a: 1}
->>>>>>> c2f76827
     - _EmissionColor: {r: 0, g: 0, b: 0, a: 1}
     - _SpecColor: {r: 0.1792453, g: 0.1364068, b: 0.14711641, a: 1}
   m_BuildTextureStacks: []
   m_AllowLocking: 1
-<<<<<<< HEAD
---- !u!114 &3266203404103008181
-=======
 --- !u!114 &4752377150950591818
->>>>>>> c2f76827
 MonoBehaviour:
   m_ObjectHideFlags: 11
   m_CorrespondingSourceObject: {fileID: 0}

%YAML 1.1
%TAG !u! tag:unity3d.com,2011:
<<<<<<< HEAD
--- !u!114 &-6192403917287243534
=======
--- !u!114 &-4105469992816742117
>>>>>>> c2f76827
MonoBehaviour:
  m_ObjectHideFlags: 11
  m_CorrespondingSourceObject: {fileID: 0}
  m_PrefabInstance: {fileID: 0}
  m_PrefabAsset: {fileID: 0}
  m_GameObject: {fileID: 0}
  m_Enabled: 1
  m_EditorHideFlags: 0
  m_Script: {fileID: 11500000, guid: d0353a89b1f911e48b9e16bdc9f2e058, type: 3}
  m_Name: 
  m_EditorClassIdentifier: 
  version: 9
--- !u!21 &2100000
Material:
  serializedVersion: 8
  m_ObjectHideFlags: 0
  m_CorrespondingSourceObject: {fileID: 0}
  m_PrefabInstance: {fileID: 0}
  m_PrefabAsset: {fileID: 0}
  m_Name: M_Dwarf_Casual_Male
  m_Shader: {fileID: 4800000, guid: 933532a4fcc9baf4fa0491de14d08ed7, type: 3}
  m_Parent: {fileID: 0}
  m_ModifiedSerializedProperties: 0
  m_ValidKeywords:
  - _METALLICSPECGLOSSMAP
  - _OCCLUSIONMAP
  m_InvalidKeywords:
  - _METALLICGLOSSMAP
  m_LightmapFlags: 4
  m_EnableInstancingVariants: 0
  m_DoubleSidedGI: 0
  m_CustomRenderQueue: -1
  stringTagMap:
    RenderType: Opaque
  disabledShaderPasses:
  - MOTIONVECTORS
  m_LockedProperties: 
  m_SavedProperties:
    serializedVersion: 3
    m_TexEnvs:
    - _BaseMap:
        m_Texture: {fileID: 2800000, guid: 0f1d08309563e134fb9b9618f6d68cfe, type: 3}
        m_Scale: {x: 1, y: 1}
        m_Offset: {x: 0, y: 0}
    - _BumpMap:
        m_Texture: {fileID: 0}
        m_Scale: {x: 1, y: 1}
        m_Offset: {x: 0, y: 0}
    - _DetailAlbedoMap:
        m_Texture: {fileID: 0}
        m_Scale: {x: 1, y: 1}
        m_Offset: {x: 0, y: 0}
    - _DetailMask:
        m_Texture: {fileID: 0}
        m_Scale: {x: 1, y: 1}
        m_Offset: {x: 0, y: 0}
    - _DetailNormalMap:
        m_Texture: {fileID: 0}
        m_Scale: {x: 1, y: 1}
        m_Offset: {x: 0, y: 0}
    - _EmissionMap:
        m_Texture: {fileID: 0}
        m_Scale: {x: 1, y: 1}
        m_Offset: {x: 0, y: 0}
    - _MainTex:
        m_Texture: {fileID: 0}
        m_Scale: {x: 1, y: 1}
        m_Offset: {x: 0, y: 0}
    - _MetallicGlossMap:
        m_Texture: {fileID: 2800000, guid: ea6101bdce651e446a51a20ce0c26163, type: 3}
        m_Scale: {x: 1, y: 1}
        m_Offset: {x: 0, y: 0}
    - _OcclusionMap:
        m_Texture: {fileID: 2800000, guid: 73be87652566768438fb20f378cee12d, type: 3}
        m_Scale: {x: 1, y: 1}
        m_Offset: {x: 0, y: 0}
    - _ParallaxMap:
        m_Texture: {fileID: 0}
        m_Scale: {x: 1, y: 1}
        m_Offset: {x: 0, y: 0}
    - _SpecGlossMap:
        m_Texture: {fileID: 0}
        m_Scale: {x: 1, y: 1}
        m_Offset: {x: 0, y: 0}
    - unity_Lightmaps:
        m_Texture: {fileID: 0}
        m_Scale: {x: 1, y: 1}
        m_Offset: {x: 0, y: 0}
    - unity_LightmapsInd:
        m_Texture: {fileID: 0}
        m_Scale: {x: 1, y: 1}
        m_Offset: {x: 0, y: 0}
    - unity_ShadowMasks:
        m_Texture: {fileID: 0}
        m_Scale: {x: 1, y: 1}
        m_Offset: {x: 0, y: 0}
    m_Ints: []
    m_Floats:
    - _AddPrecomputedVelocity: 0
    - _AlphaClip: 0
    - _AlphaToMask: 0
    - _Blend: 0
    - _BlendModePreserveSpecular: 1
    - _BumpScale: 1
    - _ClearCoatMask: 0
    - _ClearCoatSmoothness: 0
    - _Cull: 2
    - _Cutoff: 0.5
    - _DetailAlbedoMapScale: 1
    - _DetailNormalMapScale: 1
    - _DstBlend: 0
    - _DstBlendAlpha: 0
    - _EnvironmentReflections: 1
    - _GlossMapScale: 0.068
    - _Glossiness: 0.07798165
    - _GlossyReflections: 1
    - _Metallic: 0
    - _Mode: 0
    - _OcclusionStrength: 0.452
    - _Parallax: 0.02
    - _QueueOffset: 0
    - _ReceiveShadows: 1
    - _Smoothness: 0.068
    - _SmoothnessTextureChannel: 0
    - _SpecularHighlights: 1
    - _SrcBlend: 1
    - _SrcBlendAlpha: 1
    - _Surface: 0
    - _UVSec: 0
    - _WorkflowMode: 1
    - _ZWrite: 1
    m_Colors:
    - _BaseColor: {r: 1, g: 1, b: 1, a: 1}
    - _Color: {r: 1, g: 1, b: 1, a: 1}
    - _EmissionColor: {r: 0, g: 0, b: 0, a: 1}
    - _SpecColor: {r: 0.19999996, g: 0.19999996, b: 0.19999996, a: 1}
  m_BuildTextureStacks: []
  m_AllowLocking: 1<|MERGE_RESOLUTION|>--- conflicted
+++ resolved
@@ -1,10 +1,6 @@
 %YAML 1.1
 %TAG !u! tag:unity3d.com,2011:
-<<<<<<< HEAD
---- !u!114 &-6192403917287243534
-=======
 --- !u!114 &-4105469992816742117
->>>>>>> c2f76827
 MonoBehaviour:
   m_ObjectHideFlags: 11
   m_CorrespondingSourceObject: {fileID: 0}

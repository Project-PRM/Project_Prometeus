--- conflicted
+++ resolved
@@ -137,21 +137,4 @@
     - _EmissionColor: {r: 1, g: 1, b: 1, a: 1}
     - _SpecColor: {r: 0.19999996, g: 0.19999996, b: 0.19999996, a: 1}
   m_BuildTextureStacks: []
-<<<<<<< HEAD
-  m_AllowLocking: 1
---- !u!114 &1733768428207089160
-MonoBehaviour:
-  m_ObjectHideFlags: 11
-  m_CorrespondingSourceObject: {fileID: 0}
-  m_PrefabInstance: {fileID: 0}
-  m_PrefabAsset: {fileID: 0}
-  m_GameObject: {fileID: 0}
-  m_Enabled: 1
-  m_EditorHideFlags: 0
-  m_Script: {fileID: 11500000, guid: d0353a89b1f911e48b9e16bdc9f2e058, type: 3}
-  m_Name: 
-  m_EditorClassIdentifier: 
-  version: 9
-=======
-  m_AllowLocking: 1
->>>>>>> c2f76827
+  m_AllowLocking: 1
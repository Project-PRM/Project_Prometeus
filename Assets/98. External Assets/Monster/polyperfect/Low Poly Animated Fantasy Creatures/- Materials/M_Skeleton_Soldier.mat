--- conflicted
+++ resolved
@@ -127,11 +127,7 @@
     - _SpecColor: {r: 0.19999996, g: 0.19999996, b: 0.19999996, a: 1}
   m_BuildTextureStacks: []
   m_AllowLocking: 1
-<<<<<<< HEAD
---- !u!114 &5408546331489776606
-=======
 --- !u!114 &2806148124612830910
->>>>>>> c2f76827
 MonoBehaviour:
   m_ObjectHideFlags: 11
   m_CorrespondingSourceObject: {fileID: 0}
